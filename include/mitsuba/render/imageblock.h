--- conflicted
+++ resolved
@@ -352,12 +352,9 @@
     bool m_compensate;
     bool m_warn_negative;
     bool m_warn_invalid;
-<<<<<<< HEAD
+    bool m_y_only;
 
     MI_TRAVERSE_CB(Object, m_tensor, m_tensor_compensation)
-=======
-    bool m_y_only;
->>>>>>> f4bb42e4
 };
 
 MI_EXTERN_CLASS(ImageBlock)
