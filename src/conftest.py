--- conflicted
+++ resolved
@@ -48,24 +48,8 @@
 
 def generate_fixture(variant):
     @pytest.fixture()
-<<<<<<< HEAD
     def fixture(request):
         yield from _variant_fixture_impl(request, variant)
-=======
-    def fixture():
-        try:
-            clean_up()
-            mi.set_variant(variant)
-        except Exception:
-            pytest.skip('Mitsuba variant "%s" is not enabled!' % variant)
-    globals()['variant_' + variant] = fixture
-
-
-# Compute set of valid variants
-suffix_variants = [a + b for a in ["_mono", "_mono_polarized", "_rgb", "_spectral", "_spectral_polarized", "_acoustic"] for b in ["", "_double"]]
-scalar_variants = ["scalar" + s for s in suffix_variants]
-other_variants  = [a + b + c for a in ["llvm", "cuda"] for b in ["", "_ad"] for c in suffix_variants]
->>>>>>> f4bb42e4
 
     globals()["variant_" + variant] = fixture
 
@@ -73,35 +57,9 @@
 def generate_fixture_group(name, variants):
     @pytest.fixture(params=variants)
     def fixture(request):
-<<<<<<< HEAD
         yield from _variant_fixture_impl(request, request.param)
 
     globals()["variants_" + name] = fixture
-=======
-        variant = request.param
-        try:
-            clean_up()
-            mi.set_variant(variant)
-        except Exception:
-            pytest.skip('Mitsuba variant "%s" is not enabled!' % variant)
-        return variant
-    globals()['variants_' + name] = fixture
-
-variants = mi.variants()
-
-any_scalar = next((x for x in variants if x.startswith('scalar')), 'scalar_rgb')
-any_llvm   = next((x for x in variants if x.startswith('llvm')),   'llvm_rgb')
-any_cuda   = next((x for x in variants if x.startswith('cuda')),   'cuda_rgb')
-any_llvm_rgb = 'llvm_rgb' if 'llvm_rgb' in variants else 'llvm_ad_rgb'
-any_cuda_rgb = 'cuda_rgb' if 'cuda_rgb' in variants else 'cuda_ad_rgb'
-any_llvm_spectral = 'llvm_spectral' if 'llvm_spectral' in variants else 'llvm_ad_spectral'
-any_cuda_spectral = 'cuda_spectral' if 'cuda_spectral' in variants else 'cuda_ad_spectral'
-any_cuda_acoustic = 'cuda_acoustic' if 'cuda_acoustic' in variants else 'cuda_ad_acoustic'
-any_llvm_acoustic = 'llvm_acoustic' if 'llvm_acoustic' in variants else 'llvm_ad_acoustic'
-any_jit_acoustic  = 'cuda_acoustic' if 'cuda_acoustic' in variants else 'llvm_acoustic'
-any_acoustic      = next((x for x in variants if x.endswith('acoustic')),   'scalar_acoustic')
-
->>>>>>> f4bb42e4
 
 
 class VariantFilter(list):
@@ -133,7 +91,7 @@
 v = VariantFilter(available)
 
 # Generate all possible variant names for fixture creation
-suffixes = ["_mono", "_mono_polarized", "_rgb", "_spectral", "_spectral_polarized"]
+suffixes = ["_mono", "_mono_polarized", "_rgb", "_spectral", "_spectral_polarized", "_acoustic"]
 suffix_variants = [a + b for a in suffixes for b in ["", "_double"]]
 all_possible_variants = ["scalar" + s for s in suffix_variants] + [
     a + b + c for a in ["llvm", "cuda"] for b in ["", "_ad"] for c in suffix_variants]
@@ -144,7 +102,6 @@
 
 # Create variant groups using the filter helper
 variant_groups = {
-<<<<<<< HEAD
     "any_scalar": v.all("scalar").one(),
     "any_llvm": v.all("llvm").one(),
     "any_cuda": v.all("cuda").one(),
@@ -152,38 +109,18 @@
     "all_scalar": v.all("scalar"),
     "all_rgb": v.all("rgb"),
     "all_spectral": v.all("spectral"),
-    "all_backends_once": v.all("scalar").one()
-    + v.all("llvm").one()
-    + v.all("cuda").one(),
+    "all_acoustic": v.all("acoustic"),
+    "all_backends_once": v.all("scalar").one() + v.all("llvm").one() + v.all("cuda").one(),
     "vec_backends_once": v.all("llvm").one() + v.all("cuda").one(),
     "vec_backends_once_rgb": v.all("llvm", "rgb").one() + v.all("cuda", "rgb").one(),
-    "vec_backends_once_spectral": v.all("llvm", "spectral").one()
-    + v.all("cuda", "spectral").one(),
+    "vec_backends_once_spectral": v.all("llvm", "spectral").one() + v.all("cuda", "spectral").one(),
+    "vec_backends_once_acoustic": v.all("llvm", "acoustic").one() + v.all("cuda", "acoustic").one(),
     "vec_rgb": v.all("rgb").exclude("scalar"),
     "vec_spectral": v.all("spectral").exclude("scalar"),
+    "vec_acoustic": v.all("acoustic").exclude("scalar"),
     "all_ad_rgb": v.all("ad", "rgb"),
     "all_ad_spectral": v.all("ad", "spectral"),
-=======
-    'any_scalar' : [any_scalar],
-    'any_llvm' : [any_llvm],
-    'any_cuda' : [any_cuda],
-    'any_acoustic' : [any_acoustic],
-    'all' : variants,
-    'all_scalar' : [x for x in variants if x.startswith('scalar')],
-    'all_rgb' : [x for x in variants if x.endswith('rgb')],
-    'all_spectral' : [x for x in variants if x.endswith('spectral')],
-    'all_acoustic' : [x for x in variants if x.endswith('acoustic')],
-    'all_backends_once' : [any_scalar, any_llvm, any_cuda],
-    'vec_backends_once' : [any_llvm, any_cuda],
-    'vec_backends_once_rgb' : [any_llvm_rgb, any_cuda_rgb],
-    'vec_backends_once_spectral' : [any_llvm_spectral, any_cuda_spectral],
-    'vec_rgb' : [x for x in variants if x.endswith('rgb') and not x.startswith('scalar')],
-    'vec_spectral' : [x for x in variants if x.endswith('spectral') and not x.startswith('scalar')],
-    'all_ad_rgb' : [x for x in variants if x.endswith('ad_rgb')],
-    'all_ad_spectral' : [x for x in variants if x.endswith('ad_spectral')],
-    'all_ad_acoustic' : [x for x in variants if x.endswith('ad_acoustic')],
-    'all_jit_acoustic' : [x for x in variants if x.endswith('acoustic') and not x.startswith('scalar')],
->>>>>>> f4bb42e4
+    "all_ad_acoustic": v.all("ad", "acoustic"),
 }
 
 # Create parameterized group fixtures (only for non-empty groups)
