#include <mitsuba/core/bitmap.h>
#include <mitsuba/core/fresolver.h>
#include <mitsuba/core/plugin.h>
#include <mitsuba/core/properties.h>
#include <mitsuba/core/spectrum.h>
#include <mitsuba/core/distr_2d.h>
#include <mitsuba/render/interaction.h>
#include <mitsuba/render/texture.h>
#include <mitsuba/render/srgb.h>
#include <mitsuba/render/mipmap.h>
#include <drjit/tensor.h>
#include <drjit/texture.h>
#include <mutex>

NAMESPACE_BEGIN(mitsuba)

/**!

.. _texture-bitmap:

Bitmap texture (:monosp:`bitmap`)
---------------------------------

.. pluginparameters::
 :extra-rows: 7

 * - filename
   - |string|
   - Filename of the bitmap to be loaded

 * - bitmap
   - :monosp:`Bitmap object`
   - When creating a Bitmap texture at runtime, e.g. from Python or C++,
     an existing Bitmap image instance can be passed directly rather than
     loading it from the filesystem with :paramtype:`filename`.

 * - filter_type
   - |string|
   - Specifies how pixel values are interpolated and filtered when queried over larger
     UV regions. The following options are currently available:

     - ``bilinear`` (default): perform bilinear interpolation, but no filtering.

     - ``nearest``: disable filtering and interpolation. In this mode, the plugin
       performs nearest neighbor lookups of texture values.

 * - wrap_mode
   - |string|
   - Controls the behavior of texture evaluations that fall outside of the
     :math:`[0, 1]` range. The following options are currently available:

     - ``repeat`` (default): tile the texture infinitely.

     - ``mirror``: mirror the texture along its boundaries.

     - ``clamp``: clamp coordinates to the edge of the texture.

 * - raw
   - |bool|
   - Should the transformation to the stored color data (e.g. sRGB to linear,
     spectral upsampling) be disabled? You will want to enable this when working
     with bitmaps storing normal maps that use a linear encoding. (Default: false)

 * - to_uv
   - |transform|
   - Specifies an optional 3x3 transformation matrix that will be applied to UV
     values. A 4x4 matrix can also be provided, in which case the extra row and
     column are ignored.
   - |exposed|

 * - accel
   - |bool|
   - Hardware acceleration features can be used in CUDA mode. These features can
     cause small differences as hardware interpolation methods typically have a
     loss of precision (not exactly 32-bit arithmetic). (Default: true)

 * - data
   - |tensor|
   - Tensor array containing the texture data.
   - |exposed|, |differentiable|

This plugin provides a bitmap texture that performs interpolated lookups given
a JPEG, PNG, OpenEXR, RGBE, TGA, or BMP input file.

When loading the plugin, the data is first converted into a usable color representation
for the renderer:

* In :monosp:`rgb` modes, sRGB textures are converted into a linear color space.
* In :monosp:`spectral` modes, sRGB textures are *spectrally upsampled* to plausible
  smooth spectra :cite:`Jakob2019Spectral` and stored an intermediate representation
  that enables efficient queries at render time.
* In :monosp:`monochrome` modes, sRGB textures are converted to grayscale.

These conversions can alternatively be disabled with the :paramtype:`raw` flag,
e.g. when textured data is already in linear space or does not represent colors
at all.

.. tabs::
    .. code-tab:: xml
        :name: bitmap-texture

        <texture type="bitmap">
            <string name="filename" value="texture.png"/>
            <string name="wrap_mode" value="mirror"/>
        </texture>

    .. code-tab:: python

        'type': 'mesh_attribute',
        'filename': 'texture.png',
        'wrap_mode': 'mirror'

*/

template <typename Float, typename Spectrum>
class BitmapTexture2 final : public Texture<Float, Spectrum> {
public:
    MI_IMPORT_TYPES(Texture)

    BitmapTexture2(const Properties &props) : Texture(props) {
        m_transform = props.get<ScalarTransform4f>("to_uv", ScalarTransform4f())
                          .extract();
        if (m_transform != ScalarTransform3f())
            dr::make_opaque(m_transform);

        if (props.has_property("bitmap")) {
            // Creates a Bitmap texture directly from an existing Bitmap object
            if (props.has_property("filename"))
                Throw("Cannot specify both \"bitmap\" and \"filename\".");
            Log(Debug, "Loading bitmap texture from memory...");
            // Note: ref-counted, so we don't have to worry about lifetime
            ref<Object> other = props.object("bitmap");
            Bitmap *b = dynamic_cast<Bitmap *>(other.get());
            if (!b)
                Throw("Property \"bitmap\" must be a Bitmap instance.");
            m_bitmap = b;
        } else {
            // Creates a Bitmap texture by loading an image from the filesystem
            FileResolver* fs = Thread::thread()->file_resolver();
            fs::path file_path = fs->resolve(props.string("filename"));
            m_name = file_path.filename().string();
            Log(Debug, "Loading bitmap texture from \"%s\" ..", m_name);
            m_bitmap = new Bitmap(file_path);
        }

        std::string filter_mode_str = props.string("filter_type", "bilinear");
        dr::FilterMode filter_mode;
        if (filter_mode_str == "nearest")
            filter_mode = dr::FilterMode::Nearest;
        else if (filter_mode_str == "bilinear")
            filter_mode = dr::FilterMode::Linear;
        else
            Throw("Invalid filter type \"%s\", must be one of: \"nearest\", or "
                  "\"bilinear\"!", filter_mode_str);

        std::string wrap_mode_str = props.string("wrap_mode", "repeat");
        typename dr::WrapMode wrap_mode;
        if (wrap_mode_str == "repeat")
            wrap_mode = dr::WrapMode::Repeat;
        else if (wrap_mode_str == "mirror")
            wrap_mode = dr::WrapMode::Mirror;
        else if (wrap_mode_str == "clamp")
            wrap_mode = dr::WrapMode::Clamp;
        else
            Throw("Invalid wrap mode \"%s\", must be one of: \"repeat\", "
                  "\"mirror\", or \"clamp\"!", wrap_mode_str);

        /* Convert to linear RGB float bitmap, will be converted
           into spectral profile coefficients below (in place) */
        Bitmap::PixelFormat pixel_format = m_bitmap->pixel_format();
        switch (pixel_format) {
            case Bitmap::PixelFormat::Y:
            case Bitmap::PixelFormat::YA:
                pixel_format = Bitmap::PixelFormat::Y;
                break;

            case Bitmap::PixelFormat::RGB:
            case Bitmap::PixelFormat::RGBA:
            case Bitmap::PixelFormat::XYZ:
            case Bitmap::PixelFormat::XYZA:
                pixel_format = Bitmap::PixelFormat::RGB;
                break;

            default:
                Throw("The texture needs to have a known pixel "
                      "format (Y[A], RGB[A], XYZ[A] are supported).");
        }

        /* Should Mitsuba disable transformations to the stored color data?
           (e.g. sRGB to linear, spectral upsampling, etc.) */
        m_raw = props.get<bool>("raw", false);
        if (m_raw) {
            /* Don't undo gamma correction in the conversion below.
               This is needed, e.g., for normal maps. */
            m_bitmap->set_srgb_gamma(false);
        }

        m_accel = props.get<bool>("accel", true);

        // Convert the image into the working floating point representation
        m_bitmap =
            m_bitmap->convert(pixel_format, struct_type_v<ScalarFloat>, false);

        // Upsampling to 2x2
        if (dr::any(m_bitmap->size() < 2)) {
            Log(Warn,
                "Image must be at least 2x2 pixels in size, up-sampling..");
            using ReconstructionFilter = Bitmap::ReconstructionFilter;
            ref<ReconstructionFilter> rfilter =
                PluginManager::instance()->create_object<ReconstructionFilter>(
                    Properties("tent"));
            m_bitmap =
                m_bitmap->resample(dr::maximum(m_bitmap->size(), 2), rfilter);
        }

        ScalarFloat *ptr = (ScalarFloat *) m_bitmap->data();
        size_t pixel_count = m_bitmap->pixel_count();
        bool exceed_unit_range = false;

        double mean = 0.0;
        if (m_bitmap->channel_count() == 3) {
            if (is_spectral_v<Spectrum> && !m_raw) {
                for (size_t i = 0; i < pixel_count; ++i) {
                    ScalarColor3f value = dr::load<ScalarColor3f>(ptr);
                    if (!all(value >= 0 && value <= 1))
                        exceed_unit_range = true;
                    value = srgb_model_fetch(value);
                    mean += (double) srgb_model_mean(value);
                    dr::store(ptr, value);
                    ptr += 3;
                }
            } else {
                for (size_t i = 0; i < pixel_count; ++i) {
                    ScalarColor3f value = dr::load<ScalarColor3f>(ptr);
                    if (!all(value >= 0 && value <= 1))
                        exceed_unit_range = true;
                    mean += (double) luminance(value);
                    ptr += 3;
                }
            }
        } else if (m_bitmap->channel_count() == 1) {
            for (size_t i = 0; i < pixel_count; ++i) {
                ScalarFloat value = ptr[i];
                if (!(value >= 0 && value <= 1))
                    exceed_unit_range = true;
                mean += (double) value;
            }
        } else {
            Throw("Unsupported channel count: %d (expected 1 or 3)",
                  m_bitmap->channel_count());
        }

        if (exceed_unit_range && !m_raw)
            Log(Warn,
                "BitmapTexture2: texture named \"%s\" contains pixels that "
                "exceed the [0, 1] range!",
                m_name);

        m_mean = Float(mean / pixel_count);

        size_t channels = m_bitmap->channel_count();
        ScalarVector2i res = ScalarVector2i(m_bitmap->size());
        size_t shape[3] = { (size_t) res.y(), (size_t) res.x(), channels };
        m_texture = Texture2f(TensorXf(m_bitmap->data(), 3, shape), m_accel,
                              m_accel, filter_mode, wrap_mode);


        // Generate MIP map hierarchy; downsample using a 2-lobed Lanczos reconstruction filter
        std::string mip_filter_str = props.string("mipmap_filter_type", "trilinear");
        if (mip_filter_str == "nearest")
            m_mip_filter = MIPFilterType::Nearest;
        else if (mip_filter_str == "bilinear")
            m_mip_filter = MIPFilterType::Bilinear;
        else if (mip_filter_str == "trilinear"){
            if (filter_mode_str == "nearest"){
                Log(Warn, "Mipmap filter may not be compatible with texture filter");
            }
            m_mip_filter = MIPFilterType::Trilinear;
        }
        else if (mip_filter_str == "ewa")
            m_mip_filter = MIPFilterType::EWA;
        else
            Throw("Invalid filter type \"%s\", must be one of: \"nearest\", or "
                  "\"bilinear\"! or \"trilinear\", or \"ewa\" ", filter_mode_str);

        // get Anisotropy of EWA
        m_maxAnisotropy = props.get<ScalarFloat>("maxAnisotropy", 20);

        // get mipmap filter
        using ReconstructionFilter = Bitmap::ReconstructionFilter;
        Properties rfilterProps("lanczos");
        rfilterProps.set_int("lobes", 2);
        ref<ReconstructionFilter> rfilter = static_cast<ReconstructionFilter *> (
            PluginManager::instance()->create_object<ReconstructionFilter>(rfilterProps));

        if (pixel_format == Bitmap::PixelFormat::Y){
            m_mipmap = new MIPMap<Float, Spectrum>(m_bitmap, pixel_format, struct_type_v<ScalarFloat>, rfilter, wrap_mode, filter_mode, m_mip_filter);
        }
        else{
            m_mipmap = new MIPMap<Float, Spectrum>(m_bitmap, pixel_format, struct_type_v<ScalarFloat>, rfilter, wrap_mode, filter_mode, m_mip_filter);
        }
        
    }

    void traverse(TraversalCallback *callback) override {
        callback->put_parameter("data",  m_texture.tensor(), +ParamFlags::Differentiable);
        callback->put_parameter("to_uv", m_transform,        +ParamFlags::NonDifferentiable);
    }

    void
    parameters_changed(const std::vector<std::string> &keys = {}) override {
        if (keys.empty() || string::contains(keys, "data")) {
            const size_t channels = m_texture.shape()[2];
            if (channels != 1 && channels != 3)
                Throw("parameters_changed(): The bitmap texture %s was changed "
                      "to have %d channels, only textures with 1 or 3 channels "
                      "are supported!",
                      to_string(), channels);
            else if (m_texture.shape()[0] < 2 || m_texture.shape()[1] < 2)
                Throw("parameters_changed(): The bitmap texture %s was changed,"
                      " it must be at least 2x2 pixels in size!",
                      to_string());

            m_texture.set_tensor(m_texture.tensor());
            rebuild_internals(true, m_distr2d != nullptr);
        }
    }

    UnpolarizedSpectrum eval(const SurfaceInteraction3f &si,
                             Mask active) const override {
        MI_MASKED_FUNCTION(ProfilerPhase::TextureEvaluate, active);

        const size_t channels = m_texture.shape()[2];
        if (channels == 3 && is_spectral_v<Spectrum> && m_raw) {
            DRJIT_MARK_USED(si);
            Throw("The bitmap texture %s was queried for a spectrum, but "
                  "texture conversion into spectra was explicitly disabled! "
                  "(raw=true)",
                  to_string());
        } else {
            if (dr::none_or<false>(active))
                return dr::zeros<UnpolarizedSpectrum>();

            if constexpr (is_monochromatic_v<Spectrum>) {
                if (channels == 1)
                    return interpolate_1(si, active);
                else // 3 channels
                    return luminance(interpolate_3(si, active));
            }
            else{
                if (channels == 1)
                    return interpolate_1(si, active);
                else { // 3 channels
                    if constexpr (is_spectral_v<Spectrum>){
                        return interpolate_spectral(si, active);
                    }
                    else{
                        return interpolate_3(si, active);
                    }
                }
            }
        }
    }

    Float eval_1(const SurfaceInteraction3f &si,
                 Mask active = true) const override {
        MI_MASKED_FUNCTION(ProfilerPhase::TextureEvaluate, active);

        const size_t channels = m_texture.shape()[2];
        if (channels == 3 && is_spectral_v<Spectrum> && !m_raw) {
            DRJIT_MARK_USED(si);
            Throw("eval_1(): The bitmap texture %s was queried for a "
                  "monochromatic value, but texture conversion to color "
                  "spectra had previously been requested! (raw=false)",
                  to_string());
        } else {
            if (dr::none_or<false>(active))
                return dr::zeros<Float>();

            if (channels == 1)
                return interpolate_1(si, active);
            else // 3 channels
                return luminance(interpolate_3(si, active));
        }
    }

    Vector2f eval_1_grad(const SurfaceInteraction3f &si,
                         Mask active = true) const override {
        MI_MASKED_FUNCTION(ProfilerPhase::TextureEvaluate, active);

        std::cout<<"computing grad 1"<<std::endl;

        const size_t channels = m_texture.shape()[2];
        if (channels == 3 && is_spectral_v<Spectrum> && !m_raw) {
            DRJIT_MARK_USED(si);
            Throw(
                "eval_1_grad(): The bitmap texture %s was queried for a "
                "monochromatic gradient value, but texture conversion to color "
                "spectra had previously been requested! (raw=false)",
                to_string());
        } else {
            if (dr::none_or<false>(active))
                return dr::zeros<Vector2f>();

            if (m_texture.filter_mode() == dr::FilterMode::Linear) {
                if constexpr (!dr::is_array_v<Mask>)
                    active = true;

                Point2f uv = m_transform.transform_affine(si.uv);

                Float f00, f10, f01, f11;
                if (channels == 1) {
                    dr::Array<Float *, 4> fetch_values;
                    fetch_values[0] = &f00;
                    fetch_values[1] = &f10;
                    fetch_values[2] = &f01;
                    fetch_values[3] = &f11;

                    if (m_accel)
                        m_texture.eval_fetch(uv, fetch_values, active);
                    else
                        m_texture.eval_fetch_nonaccel(uv, fetch_values, active);
                } else { // 3 channels
                    Color3f v00, v10, v01, v11;
                    dr::Array<Float *, 4> fetch_values;
                    fetch_values[0] = v00.data();
                    fetch_values[1] = v10.data();
                    fetch_values[2] = v01.data();
                    fetch_values[3] = v11.data();

                    if (m_accel)
                        m_texture.eval_fetch(uv, fetch_values, active);
                    else
                        m_texture.eval_fetch_nonaccel(uv, fetch_values, active);

                    f00 = luminance(v00);
                    f10 = luminance(v10);
                    f01 = luminance(v01);
                    f11 = luminance(v11);
                }

                ScalarVector2i res = resolution();
                uv = dr::fmadd(uv, res, -0.5f);
                Vector2i uv_i = dr::floor2int<Vector2i>(uv);
                Point2f w1 = uv - Point2f(uv_i),
                        w0 = 1.f - w1;

                // Partials w.r.t. pixel coordinate x and y
                Vector2f df_xy{
                    dr::fmadd(w0.y(), f10 - f00, w1.y() * (f11 - f01)),
                    dr::fmadd(w0.x(), f01 - f00, w1.x() * (f11 - f10))
                };

                // Partials w.r.t. u and v (include uv transform by transpose
                // multiply)
                Matrix3f uv_tm = m_transform.matrix;
                Vector2f df_uv{ uv_tm.entry(0, 0) * df_xy.x() +
                                    uv_tm.entry(1, 0) * df_xy.y(),
                                uv_tm.entry(0, 1) * df_xy.x() +
                                    uv_tm.entry(1, 1) * df_xy.y() };
                return res * df_uv;
            }
            // else if (m_filter_type == FilterType::Nearest)
            return Vector2f(0.f);
        }
    }

    Color3f eval_3(const SurfaceInteraction3f &si,
                   Mask active = true) const override {
        MI_MASKED_FUNCTION(ProfilerPhase::TextureEvaluate, active);

        const size_t channels = m_texture.shape()[2];
        if (channels != 3) {
            DRJIT_MARK_USED(si);
            Throw("eval_3(): The bitmap texture %s was queried for a RGB "
                  "value, but it is monochromatic!",
                  to_string());
        } else if (is_spectral_v<Spectrum> && !m_raw) {
            DRJIT_MARK_USED(si);
            Throw("eval_3(): The bitmap texture %s was queried for a RGB "
                  "value, but texture conversion to color spectra had "
                  "previously been requested! (raw=false)",
                  to_string());
        } else {
            if (dr::none_or<false>(active))
                return dr::zeros<Color3f>();

            return interpolate_3(si, active);
        }
    }

    std::pair<Point2f, Float>
    sample_position(const Point2f &sample, Mask active = true) const override {
        if (dr::none_or<false>(active))
            return { dr::zeros<Point2f>(), dr::zeros<Float>() };

        if (!m_distr2d)
            init_distr();

        auto [pos, pdf, sample2] = m_distr2d->sample(sample, active);

        ScalarVector2i res = resolution();
        ScalarVector2f inv_resolution = dr::rcp(ScalarVector2f(res));

        if (m_texture.filter_mode() == dr::FilterMode::Nearest) {
            sample2 = (Point2f(pos) + sample2) * inv_resolution;
        } else {
            sample2 = (Point2f(pos) + 0.5f + warp::square_to_tent(sample2)) *
                      inv_resolution;

            switch (m_texture.wrap_mode()) {
                case dr::WrapMode::Repeat:
                    sample2[sample2 < 0.f] += 1.f;
                    sample2[sample2 > 1.f] -= 1.f;
                    break;

                /* Texel sampling is restricted to [0, 1] and only interpolation
                   with one row/column of pixels beyond that is considered, so
                   both clamp/mirror effectively use the same strategy. No such
                   distinction is needed for the pdf() method. */
                case dr::WrapMode::Clamp:
                case dr::WrapMode::Mirror:
                    sample2[sample2 < 0.f] = -sample2;
                    sample2[sample2 > 1.f] = 2.f - sample2;
                    break;
            }
        }

        return { sample2, pdf * dr::prod(res) };
    }

    Float pdf_position(const Point2f &pos_, Mask active = true) const override {
        if (dr::none_or<false>(active))
            return dr::zeros<Float>();

        if (!m_distr2d)
            init_distr();

        ScalarVector2i res = resolution();
        if (m_texture.filter_mode() == dr::FilterMode::Linear) {
            // Scale to bitmap resolution and apply shift
            Point2f uv = dr::fmadd(pos_, res, -.5f);

            // Integer pixel positions for bilinear interpolation
            Vector2i uv_i = dr::floor2int<Vector2i>(uv);

            // Interpolation weights
            Point2f w1 = uv - Point2f(uv_i),
                    w0 = 1.f - w1;

            Float v00 = m_distr2d->pdf(m_texture.wrap(uv_i + Point2i(0, 0)),
                                       active),
                  v10 = m_distr2d->pdf(m_texture.wrap(uv_i + Point2i(1, 0)),
                                       active),
                  v01 = m_distr2d->pdf(m_texture.wrap(uv_i + Point2i(0, 1)),
                                       active),
                  v11 = m_distr2d->pdf(m_texture.wrap(uv_i + Point2i(1, 1)),
                                       active);

            Float v0 = dr::fmadd(w0.x(), v00, w1.x() * v10),
                  v1 = dr::fmadd(w0.x(), v01, w1.x() * v11);

            return dr::fmadd(w0.y(), v0, w1.y() * v1) * dr::prod(res);
        } else {
            // Scale to bitmap resolution, no shift
            Point2f uv = pos_ * res;

            // Integer pixel positions for nearest-neighbor interpolation
            Vector2i uv_i = m_texture.wrap(dr::floor2int<Vector2i>(uv));

            return m_distr2d->pdf(uv_i, active) * dr::prod(res);
        }
    }

    std::pair<Wavelength, UnpolarizedSpectrum>
    sample_spectrum(const SurfaceInteraction3f &_si, const Wavelength &sample,
                    Mask active) const override {
        MI_MASKED_FUNCTION(ProfilerPhase::TextureSample, active);

        if (dr::none_or<false>(active))
            return { dr::zeros<Wavelength>(), dr::zeros<UnpolarizedSpectrum>() };

        if constexpr (is_spectral_v<Spectrum>) {
            SurfaceInteraction3f si(_si);
            si.wavelengths = MI_CIE_MIN + (MI_CIE_MAX - MI_CIE_MIN) * sample;
            return { si.wavelengths,
                     eval(si, active) * (MI_CIE_MAX - MI_CIE_MIN) };
        } else {
            DRJIT_MARK_USED(sample);
            UnpolarizedSpectrum value = eval(_si, active);
            return { dr::empty<Wavelength>(), value };
        }
    }

    ScalarVector2i resolution() const override {
        const size_t *shape = m_texture.shape();
        return { (int) shape[1], (int) shape[0] };
    }

    Float mean() const override { return m_mean; }

    bool is_spatially_varying() const override { return true; }

    std::string to_string() const override {
        std::ostringstream oss;
        oss << "BitmapTexture2[" << std::endl
            << "  name = \"" << m_name << "\"," << std::endl
            << "  resolution = \"" << resolution() << "\"," << std::endl
            << "  raw = " << (int) m_raw << "," << std::endl
            << "  mean = " << m_mean << "," << std::endl
            << "  transform = " << string::indent(m_transform) << std::endl
            << "]";
        return oss.str();
    }

    MI_DECLARE_CLASS()

protected:
    /**
     * \brief Evaluates the texture at the given surface interaction using
     * spectral upsampling
     */
    MI_INLINE UnpolarizedSpectrum
    interpolate_spectral(const SurfaceInteraction3f &si, Mask active) const {
        if constexpr (!dr::is_array_v<Mask>)
            active = true;

        Point2f uv = m_transform.transform_affine(si.uv);

        if (m_texture.filter_mode() == dr::FilterMode::Linear) {
            Color3f v00, v10, v01, v11;
            dr::Array<Float *, 4> fetch_values;
            fetch_values[0] = v00.data();
            fetch_values[1] = v10.data();
            fetch_values[2] = v01.data();
            fetch_values[3] = v11.data();

            if (m_accel)
                m_texture.eval_fetch(uv, fetch_values, active);
            else
                m_texture.eval_fetch_nonaccel(uv, fetch_values, active);

            UnpolarizedSpectrum c00, c10, c01, c11, c0, c1;
            c00 = srgb_model_eval<UnpolarizedSpectrum>(v00, si.wavelengths);
            c10 = srgb_model_eval<UnpolarizedSpectrum>(v10, si.wavelengths);
            c01 = srgb_model_eval<UnpolarizedSpectrum>(v01, si.wavelengths);
            c11 = srgb_model_eval<UnpolarizedSpectrum>(v11, si.wavelengths);

            ScalarVector2i res = resolution();
            uv = dr::fmadd(uv, res, -.5f);
            Vector2i uv_i = dr::floor2int<Vector2i>(uv);

            // Interpolation weights
            Point2f w1 = uv - Point2f(uv_i), w0 = 1.f - w1;

            c0 = dr::fmadd(w0.x(), c00, w1.x() * c10);
            c1 = dr::fmadd(w0.x(), c01, w1.x() * c11);

            return dr::fmadd(w0.y(), c0, w1.y() * c1);
        } else {
            Color3f out;
            if (m_accel)
                m_texture.eval(uv, out.data(), active);
            else
                m_texture.eval_nonaccel(uv, out.data(), active);

            return srgb_model_eval<UnpolarizedSpectrum>(out, si.wavelengths);
        }
    }

    /**
     * \brief Evaluates the texture at the given surface interaction
     *
     * Should only be used when the texture has exactly 1 channel.
     */
    MI_INLINE Float interpolate_1(const SurfaceInteraction3f &si,
                                   Mask active) const {
        if constexpr (!dr::is_array_v<Mask>)
            active = true;

        Point2f uv = m_transform.transform_affine(si.uv);

<<<<<<< HEAD
        Float out;
        if (m_mip_filter == MIPFilterType::Nearest || m_mip_filter == MIPFilterType::Bilinear){
            if (m_accel)
                m_texture.eval(uv, &out, active);
            else
                m_texture.eval_nonaccel(uv, &out, active);
        }
        else{
            Vector2f duvdx = si.duv_dx;
            Vector2f duvdy = si.duv_dy;
            // TODO: get correctly transformed dst/dxy
            const ScalarMatrix3f uv_tm = m_transform.matrix;

            Vector2f duv_dx = dr::abs(Vector2f{
                uv_tm.entry(0, 0) * si.duv_dx.x() + uv_tm.entry(0, 1) * si.duv_dx.y(),
                uv_tm.entry(1, 0) * si.duv_dx.x() + uv_tm.entry(1, 1) * si.duv_dx.y() 
            });
            Vector2f duv_dy = dr::abs(Vector2f{
                uv_tm.entry(0, 0) * si.duv_dy.x() + uv_tm.entry(0, 1) * si.duv_dy.y(),
                uv_tm.entry(1, 0) * si.duv_dy.x() + uv_tm.entry(1, 1) * si.duv_dy.y() 
            });            

            out = m_mipmap->eval_1(uv, duv_dx, duv_dy, active);
            // m_texture.eval_nonaccel(uv, &out, active);
            return out;
        }
=======
        Vector2f duvdx = si.duv_dx;
        Vector2f duvdy = si.duv_dy;
        // TODO: get correctly transformed dst/dxy
>>>>>>> 0d1a6601

        Float out = m_mipmap->eval_1(uv, duvdx, duvdy, active);
        // m_texture.eval_nonaccel(uv, &out, active);
        return out;
    }

    /**
     * \brief Evaluates the texture at the given surface interaction
     *
     * Should only be used when the texture has exactly 3 channels.
     */
    MI_INLINE Color3f interpolate_3(const SurfaceInteraction3f &si,
                                     Mask active) const {
        if constexpr (!dr::is_array_v<Mask>)
            active = true;

        Point2f uv = m_transform.transform_affine(si.uv);

<<<<<<< HEAD
        Color3f out;
        if (m_mip_filter == MIPFilterType::Nearest || m_mip_filter == MIPFilterType::Bilinear){
            if (m_accel)
                m_texture.eval(uv, out.data(), active);
            else
                m_texture.eval_nonaccel(uv, out.data(), active);
        }
        else{
            Vector2f duvdx = si.duv_dx;
            Vector2f duvdy = si.duv_dy;
            // TODO: get correctly transformed dst/dxy
            const ScalarMatrix3f uv_tm = m_transform.matrix;

            Vector2f duv_dx = dr::abs(Vector2f{
                uv_tm.entry(0, 0) * si.duv_dx.x() + uv_tm.entry(0, 1) * si.duv_dx.y(),
                uv_tm.entry(1, 0) * si.duv_dx.x() + uv_tm.entry(1, 1) * si.duv_dx.y() 
            });
            Vector2f duv_dy = dr::abs(Vector2f{
                uv_tm.entry(0, 0) * si.duv_dy.x() + uv_tm.entry(0, 1) * si.duv_dy.y(),
                uv_tm.entry(1, 0) * si.duv_dy.x() + uv_tm.entry(1, 1) * si.duv_dy.y() 
            });            

            out = m_mipmap->eval_3(uv, duv_dx, duv_dy, active);
            // m_texture.eval_nonaccel(uv, &out, active);
            return out;        
        }
=======
        Vector2f duvdx = si.duv_dx;
        Vector2f duvdy = si.duv_dy;
>>>>>>> 0d1a6601

        // TODO: get correctly transformed dst/dxy
        return m_mipmap->eval_3(uv, duvdx, duvdy, active);            
    }

    /**
     * \brief Recompute mean and 2D sampling distribution (if requested)
     * following an update
     */
    void rebuild_internals(bool init_mean, bool init_distr, bool init_pyramid = true) {
        auto&& data = dr::migrate(m_texture.value(), AllocType::Host);

        if constexpr (dr::is_jit_v<Float>)
            dr::sync_thread();

        if (m_transform != ScalarTransform3f())
            dr::make_opaque(m_transform);

        const ScalarFloat *ptr = data.data();

        double mean = 0.0;
        size_t pixel_count = (size_t) dr::prod(resolution());
        bool exceed_unit_range = false;

        const size_t channels = m_texture.shape()[2];
        if (channels == 3) {
            std::unique_ptr<ScalarFloat[]> importance_map(
                init_distr ? new ScalarFloat[pixel_count] : nullptr);

            for (size_t i = 0; i < pixel_count; ++i) {
                ScalarColor3f value = dr::load<ScalarColor3f>(ptr);
                ScalarFloat tmp;
                if (is_spectral_v<Spectrum> && !m_raw ) {
                    tmp = srgb_model_mean(value);
                } else {
                    if (!all(value >= 0 && value <= 1))
                        exceed_unit_range = true;
                    tmp = luminance(value);
                }
                if (init_distr)
                    importance_map[i] = tmp;
                mean += (double) tmp;
                ptr += 3;
            }

            if (init_distr)
                m_distr2d = std::make_unique<DiscreteDistribution2D<Float>>(
                    importance_map.get(), resolution());
        } else {
            for (size_t i = 0; i < pixel_count; ++i) {
                ScalarFloat value = ptr[i];
                if (!(value >= 0 && value <= 1))
                    exceed_unit_range = true;
                mean += (double) value;
            }

            if (init_distr)
                m_distr2d = std::make_unique<DiscreteDistribution2D<Float>>(
                    ptr, resolution());
        }

        if (init_mean)
            m_mean = dr::opaque<Float>(ScalarFloat(mean / pixel_count));

        if (init_pyramid){
            m_mipmap->rebuild_pyramid();
        }

        if (exceed_unit_range && !m_raw)
            Log(Warn,
                "BitmapTexture2: texture named \"%s\" contains pixels that "
                "exceed the [0, 1] range!",
                m_name);
    }

    /// Construct 2D distribution upon first access, avoid races
    MI_INLINE void init_distr() const {
        std::lock_guard<std::mutex> lock(m_mutex);
        if (!m_distr2d) {
            auto self = const_cast<BitmapTexture2 *>(this);
            self->rebuild_internals(false, true, false);
        }
    }

protected:
    Texture2f m_texture;
    ScalarTransform3f m_transform;
    bool m_accel;
    bool m_raw;
    Float m_mean;
    ref<Bitmap> m_bitmap;
    std::string m_name;

    // Optional: distribution for importance sampling
    mutable std::mutex m_mutex;
    std::unique_ptr<DiscreteDistribution2D<Float>> m_distr2d;

    ScalarFloat m_maxAnisotropy;
    ref<MIPMap<Float, Spectrum>> m_mipmap; 
    MIPFilterType m_mip_filter;
};

MI_IMPLEMENT_CLASS_VARIANT(BitmapTexture2, Texture)
MI_EXPORT_PLUGIN(BitmapTexture2, "Bitmap texture")

NAMESPACE_END(mitsuba)<|MERGE_RESOLUTION|>--- conflicted
+++ resolved
@@ -680,41 +680,19 @@
 
         Point2f uv = m_transform.transform_affine(si.uv);
 
-<<<<<<< HEAD
-        Float out;
-        if (m_mip_filter == MIPFilterType::Nearest || m_mip_filter == MIPFilterType::Bilinear){
-            if (m_accel)
-                m_texture.eval(uv, &out, active);
-            else
-                m_texture.eval_nonaccel(uv, &out, active);
-        }
-        else{
-            Vector2f duvdx = si.duv_dx;
-            Vector2f duvdy = si.duv_dy;
-            // TODO: get correctly transformed dst/dxy
-            const ScalarMatrix3f uv_tm = m_transform.matrix;
-
-            Vector2f duv_dx = dr::abs(Vector2f{
-                uv_tm.entry(0, 0) * si.duv_dx.x() + uv_tm.entry(0, 1) * si.duv_dx.y(),
-                uv_tm.entry(1, 0) * si.duv_dx.x() + uv_tm.entry(1, 1) * si.duv_dx.y() 
-            });
-            Vector2f duv_dy = dr::abs(Vector2f{
-                uv_tm.entry(0, 0) * si.duv_dy.x() + uv_tm.entry(0, 1) * si.duv_dy.y(),
-                uv_tm.entry(1, 0) * si.duv_dy.x() + uv_tm.entry(1, 1) * si.duv_dy.y() 
-            });            
-
-            out = m_mipmap->eval_1(uv, duv_dx, duv_dy, active);
-            // m_texture.eval_nonaccel(uv, &out, active);
-            return out;
-        }
-=======
-        Vector2f duvdx = si.duv_dx;
-        Vector2f duvdy = si.duv_dy;
-        // TODO: get correctly transformed dst/dxy
->>>>>>> 0d1a6601
-
-        Float out = m_mipmap->eval_1(uv, duvdx, duvdy, active);
-        // m_texture.eval_nonaccel(uv, &out, active);
+        // Get correctly transformed dst/dxy. TODO: Optimization?
+        const ScalarMatrix3f uv_tm = m_transform.matrix;
+
+        Vector2f duv_dx = dr::abs(Vector2f{
+            uv_tm.entry(0, 0) * si.duv_dx.x() + uv_tm.entry(0, 1) * si.duv_dx.y(),
+            uv_tm.entry(1, 0) * si.duv_dx.x() + uv_tm.entry(1, 1) * si.duv_dx.y() 
+        });
+        Vector2f duv_dy = dr::abs(Vector2f{
+            uv_tm.entry(0, 0) * si.duv_dy.x() + uv_tm.entry(0, 1) * si.duv_dy.y(),
+            uv_tm.entry(1, 0) * si.duv_dy.x() + uv_tm.entry(1, 1) * si.duv_dy.y() 
+        });            
+
+        Float out = m_mipmap->eval_1(uv, duv_dx, duv_dy, active);
         return out;
     }
 
@@ -730,40 +708,20 @@
 
         Point2f uv = m_transform.transform_affine(si.uv);
 
-<<<<<<< HEAD
-        Color3f out;
-        if (m_mip_filter == MIPFilterType::Nearest || m_mip_filter == MIPFilterType::Bilinear){
-            if (m_accel)
-                m_texture.eval(uv, out.data(), active);
-            else
-                m_texture.eval_nonaccel(uv, out.data(), active);
-        }
-        else{
-            Vector2f duvdx = si.duv_dx;
-            Vector2f duvdy = si.duv_dy;
-            // TODO: get correctly transformed dst/dxy
-            const ScalarMatrix3f uv_tm = m_transform.matrix;
-
-            Vector2f duv_dx = dr::abs(Vector2f{
-                uv_tm.entry(0, 0) * si.duv_dx.x() + uv_tm.entry(0, 1) * si.duv_dx.y(),
-                uv_tm.entry(1, 0) * si.duv_dx.x() + uv_tm.entry(1, 1) * si.duv_dx.y() 
-            });
-            Vector2f duv_dy = dr::abs(Vector2f{
-                uv_tm.entry(0, 0) * si.duv_dy.x() + uv_tm.entry(0, 1) * si.duv_dy.y(),
-                uv_tm.entry(1, 0) * si.duv_dy.x() + uv_tm.entry(1, 1) * si.duv_dy.y() 
-            });            
-
-            out = m_mipmap->eval_3(uv, duv_dx, duv_dy, active);
-            // m_texture.eval_nonaccel(uv, &out, active);
-            return out;        
-        }
-=======
-        Vector2f duvdx = si.duv_dx;
-        Vector2f duvdy = si.duv_dy;
->>>>>>> 0d1a6601
-
-        // TODO: get correctly transformed dst/dxy
-        return m_mipmap->eval_3(uv, duvdx, duvdy, active);            
+        // Get correctly transformed dst/dxy. TODO: Optimization?
+        const ScalarMatrix3f uv_tm = m_transform.matrix;
+
+        Vector2f duv_dx = dr::abs(Vector2f{
+            uv_tm.entry(0, 0) * si.duv_dx.x() + uv_tm.entry(0, 1) * si.duv_dx.y(),
+            uv_tm.entry(1, 0) * si.duv_dx.x() + uv_tm.entry(1, 1) * si.duv_dx.y() 
+        });
+        Vector2f duv_dy = dr::abs(Vector2f{
+            uv_tm.entry(0, 0) * si.duv_dy.x() + uv_tm.entry(0, 1) * si.duv_dy.y(),
+            uv_tm.entry(1, 0) * si.duv_dy.x() + uv_tm.entry(1, 1) * si.duv_dy.y() 
+        });            
+
+        Color3f out = m_mipmap->eval_3(uv, duv_dx, duv_dy, active);
+        return out;
     }
 
     /**
