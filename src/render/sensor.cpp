--- conflicted
+++ resolved
@@ -21,17 +21,8 @@
         Throw("Shutter opening time must be less than or equal to the shutter "
               "closing time!");
 
-<<<<<<< HEAD
     for (auto &prop : props.objects()) {
         if (Film *film = prop.try_get<Film>()) {
-=======
-    for (auto &[name, obj] : props.objects(false)) {
-        auto *film = dynamic_cast<Film *>(obj.get());
-        auto *sampler = dynamic_cast<Sampler *>(obj.get());
-
-        if (film) {
-            Log(Trace, "Setting film: %s", film);
->>>>>>> f4bb42e4
             if (m_film)
                 Throw("Only one film can be specified per sensor.");
             m_film = film;
