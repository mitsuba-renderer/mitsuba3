#include <mitsuba/render/texture.h>
#include <mitsuba/render/interaction.h>
#include <mitsuba/core/properties.h>
#include <mitsuba/core/distr_1d.h>
#include <mitsuba/core/string.h>

NAMESPACE_BEGIN(mitsuba)

/**!

.. _spectrum-regular:

Regular spectrum (:monosp:`regular`)
------------------------------------

.. pluginparameters::
 :extra-rows: 5

 * - wavelength_min
   - |float|
   - Minimum wavelength of the spectral range in nanometers.

 * - wavelength_max
   - |float|
   - Maximum wavelength of the spectral range in nanometers.

 * - frequency_min
   - |float|
   - Minimum frequency of the spectral range in Hz (alternative to wavelength parameters for acoustic rendering).

 * - frequency_max
   - |float|
   - Maximum frequency of the spectral range in Hz (alternative to wavelength parameters for acoustic rendering).

 * - values
   - |string|
   - Values of the spectral function at spectral range extremities.
   - |exposed|, |differentiable|

 * - range
   - |string|
   - Spectral emission range (wavelengths or frequencies).
   - |exposed|, |differentiable|

This spectrum returns linearly interpolated reflectance or emission values from *regularly*
placed samples. You can specify either wavelengths or frequencies as the domain.

.. tabs::
    .. code-tab:: xml
        :name: regular

        <spectrum type="regular">
            <string name="range" value="400, 700">
            <string name="values" value="0.1, 0.2">
        </spectrum>

    .. code-tab:: python

        'type': 'regular',
        'wavelength_min': 400,
        'wavelength_max': 700,
        'values': '0.1, 0.2'

    .. code-tab:: python Python (acoustic)
        :name: regular-acoustic

        'type': 'regular',
        'frequency_min': 250,
        'frequency_max': 500,
        'values': '0.1, 0.2'
 */

template <typename Float, typename Spectrum>
class RegularSpectrum final : public Texture<Float, Spectrum> {
public:
    MI_IMPORT_TYPES(Texture)

public:
    RegularSpectrum(const Properties &props) : Texture(props) {
<<<<<<< HEAD
        if (props.has_property("value")) {
            const Properties::Spectrum *spec = props.try_get<Properties::Spectrum>("value");
            if (!spec)
                Throw("Failed to retrieve 'value' property as Properties::Spectrum");

            if (!spec->is_regular())
                Throw("RegularSpectrum requires regularly spaced wavelengths");
=======
        // Check if both wavelength and frequency parameters are provided
        bool has_wavelength = props.has_property("wavelength_min") || props.has_property("wavelength_max");
        bool has_frequency = props.has_property("frequency_min") || props.has_property("frequency_max");
        
        if (has_wavelength && has_frequency) {
            Throw("RegularSpectrum: Only one of wavelength or frequency parameters should be specified. "
                  "Use frequency parameters for acoustic rendering.");
        }
        
        if (!has_wavelength && !has_frequency) {
            Throw("RegularSpectrum: Either wavelength parameters (wavelength_min/wavelength_max) or "
                  "frequency parameters (frequency_min/frequency_max) must be specified.");
        }
        
        ScalarVector2f wavelength_range;
        if (has_frequency) {
            // Use frequency nodes as wavelengths (semantically unclean but intended)
            wavelength_range = ScalarVector2f(
                props.get<ScalarFloat>("frequency_min"),
                props.get<ScalarFloat>("frequency_max")
            );
        } else {
            wavelength_range = ScalarVector2f(
                props.get<ScalarFloat>("wavelength_min"),
                props.get<ScalarFloat>("wavelength_max")
            );
        }
>>>>>>> f4bb42e4

            init(*spec);
        } else {
            Properties::Spectrum spec(
                props.get<std::string_view>("values"),
                props.get<double>("wavelength_min"),
                props.get<double>("wavelength_max")
            );
            init(spec);
        }
    }

    void init(const Properties::Spectrum &spec) {
        ScalarVector2d range(
            spec.wavelengths.front(),
            spec.wavelengths.back()
        );

        if constexpr (std::is_same_v<ScalarFloat, double>) {
            m_distr = ContinuousDistribution<Wavelength>(
                range, spec.values.data(), spec.values.size());
        } else {
            std::vector<ScalarFloat> values(spec.values.size());
            for (size_t i = 0; i < spec.values.size(); ++i)
                values[i] = (ScalarFloat) spec.values[i];
            m_distr = ContinuousDistribution<Wavelength>(
                ScalarVector2f(range), values.data(), values.size());
        }
    }

    void traverse(TraversalCallback *cb) override {
        cb->put("range", m_distr.range(), ParamFlags::NonDifferentiable);
        cb->put("values", m_distr.pdf(), ParamFlags::Differentiable);
    }

    void parameters_changed(const std::vector<std::string> &/*keys*/) override {
        m_distr.update();
    }

    UnpolarizedSpectrum eval(const SurfaceInteraction3f &si, Mask active) const override {
        MI_MASKED_FUNCTION(ProfilerPhase::TextureEvaluate, active);

        if constexpr (is_spectral_v<Spectrum>)
            return m_distr.eval_pdf(si.wavelengths, active);
        else
            NotImplementedError("eval");
    }

    Wavelength pdf_spectrum(const SurfaceInteraction3f &si, Mask active) const override {
        MI_MASKED_FUNCTION(ProfilerPhase::TextureEvaluate, active);

        if constexpr (is_spectral_v<Spectrum>)
            return m_distr.eval_pdf_normalized(si.wavelengths, active);
        else
            NotImplementedError("pdf");
    }

    std::pair<Wavelength, UnpolarizedSpectrum>
    sample_spectrum(const SurfaceInteraction3f & /*si*/,
                    const Wavelength &sample, Mask active) const override {
        MI_MASKED_FUNCTION(ProfilerPhase::TextureSample, active);

        if constexpr (is_spectral_v<Spectrum>)
            return { m_distr.sample(sample, active), m_distr.integral() };
        else {
            DRJIT_MARK_USED(sample);
            NotImplementedError("sample");
        }
    }

    Float mean() const override {
        ScalarVector2f range = m_distr.range();
        return m_distr.integral() / (range[1] - range[0]);
    }

    ScalarVector2f wavelength_range() const override {
        return m_distr.range();
    }

    ScalarFloat spectral_resolution() const override {
        return m_distr.interval_resolution();
    }

    ScalarFloat max() const override {
        return m_distr.max();
    }

    std::string to_string() const override {
        std::ostringstream oss;
        oss << "RegularSpectrum[" << std::endl
            << "  distr = " << string::indent(m_distr) << std::endl
            << "]";
        return oss.str();
    }

    MI_DECLARE_CLASS(RegularSpectrum)
private:
    ContinuousDistribution<Wavelength> m_distr;

    MI_TRAVERSE_CB(Texture, m_distr)
};

MI_EXPORT_PLUGIN(RegularSpectrum)
NAMESPACE_END(mitsuba)<|MERGE_RESOLUTION|>--- conflicted
+++ resolved
@@ -77,7 +77,6 @@
 
 public:
     RegularSpectrum(const Properties &props) : Texture(props) {
-<<<<<<< HEAD
         if (props.has_property("value")) {
             const Properties::Spectrum *spec = props.try_get<Properties::Spectrum>("value");
             if (!spec)
@@ -85,35 +84,6 @@
 
             if (!spec->is_regular())
                 Throw("RegularSpectrum requires regularly spaced wavelengths");
-=======
-        // Check if both wavelength and frequency parameters are provided
-        bool has_wavelength = props.has_property("wavelength_min") || props.has_property("wavelength_max");
-        bool has_frequency = props.has_property("frequency_min") || props.has_property("frequency_max");
-        
-        if (has_wavelength && has_frequency) {
-            Throw("RegularSpectrum: Only one of wavelength or frequency parameters should be specified. "
-                  "Use frequency parameters for acoustic rendering.");
-        }
-        
-        if (!has_wavelength && !has_frequency) {
-            Throw("RegularSpectrum: Either wavelength parameters (wavelength_min/wavelength_max) or "
-                  "frequency parameters (frequency_min/frequency_max) must be specified.");
-        }
-        
-        ScalarVector2f wavelength_range;
-        if (has_frequency) {
-            // Use frequency nodes as wavelengths (semantically unclean but intended)
-            wavelength_range = ScalarVector2f(
-                props.get<ScalarFloat>("frequency_min"),
-                props.get<ScalarFloat>("frequency_max")
-            );
-        } else {
-            wavelength_range = ScalarVector2f(
-                props.get<ScalarFloat>("wavelength_min"),
-                props.get<ScalarFloat>("wavelength_max")
-            );
-        }
->>>>>>> f4bb42e4
 
             init(*spec);
         } else {
