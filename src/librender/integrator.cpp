--- conflicted
+++ resolved
@@ -337,11 +337,7 @@
     Vector2f adjusted_pos = (sample_pos - film->crop_offset()) / film->crop_size();
 
     auto [ray, ray_weight] = sensor->sample_ray_differential(
-<<<<<<< HEAD
         time, wavelength_sample, adjusted_position, aperture_sample, ek::zero<Float>());
-=======
-        time, wavelength_sample, adjusted_pos, aperture_sample);
->>>>>>> d921495e
 
     if (ray.has_differentials)
         ray.scale_differential(diff_scale_factor);
