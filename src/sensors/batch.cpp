--- conflicted
+++ resolved
@@ -98,7 +98,7 @@
             } else if (Shape *shape = prop.try_get<Shape>()) {
                 if (shape->is_sensor()) {
                     /* Inner sensors only have a weak ref to any parent shape
-                     * so make sure lifetime of shapes are at least that of 
+                     * so make sure lifetime of shapes are at least that of
                      * batch sensor */
                     m_shapes.push_back(shape);
                     m_sensors.push_back(shape->sensor());
@@ -311,12 +311,7 @@
             id = m_sensors.at(i)->id();
             if (id.empty() || string::starts_with(id, "_unnamed_"))
                 id = "sensor" + std::to_string(i);
-<<<<<<< HEAD
             cb->put(id, m_sensors.at(i), ParamFlags::NonDifferentiable);
-=======
-            callback->put_object(id, m_sensors.at(i).get(),
-                                 +ParamFlags::NonDifferentiable);
->>>>>>> f4bb42e4
         }
     }
 
