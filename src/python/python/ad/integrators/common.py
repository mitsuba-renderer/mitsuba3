--- conflicted
+++ resolved
@@ -154,7 +154,6 @@
                                                      sampler, reparam)
 
             with dr.resume_grad():
-<<<<<<< HEAD
                 L, valid, _ = self.sample(
                     mode=dr.ADMode.Forward,
                     scene=scene,
@@ -163,89 +162,6 @@
                     reparam=reparam,
                     active=mi.Bool(True)
                 )
-=======
-                if dr.grad_enabled(pos):
-                    sample_pos_deriv = film.create_block()
-
-                    # Only use the coalescing feature when rendering enough samples
-                    sample_pos_deriv.set_coalesce(sample_pos_deriv.coalesce() and spp >= 4)
-
-                    # Deposit samples with gradient tracking for 'pos'.
-                    if mi.has_flag(sensor.film().flags(), mi.FilmFlags.Special):
-                        aovs = sensor.film().prepare_sample(L * weight * det, ray.wavelengths,
-                                                            sample_pos_deriv.channel_count(),
-                                                            weight=det,
-                                                            alpha=dr.select(valid, mi.Float(1), mi.Float(0)))
-                        sample_pos_deriv.put(pos, aovs)
-                        del aovs
-                    else:
-                        sample_pos_deriv.put(
-                            pos=pos,
-                            wavelengths=ray.wavelengths,
-                            value=L * weight * det,
-                            weight=det,
-                            alpha=dr.select(valid, mi.Float(1), mi.Float(0))
-                        )
-
-                    # Compute the derivative of the reparameterized image ..
-                    tensor = sample_pos_deriv.tensor()
-                    dr.forward_to(tensor,
-                                  flags=dr.ADFlag.ClearInterior | dr.ADFlag.ClearEdges)
-
-                    dr.schedule(tensor, dr.grad(tensor))
-
-                    # Done with this part, let's detach the image-space position
-                    dr.disable_grad(pos)
-                    del tensor
-
-            # Probably a little overkill, but why not.. If there are any
-            # DrJit arrays to be collected by Python's cyclic GC, then
-            # freeing them may enable loop simplifications in dr.eval().
-            gc.collect()
-
-            # Launch a kernel with everything so far
-            dr.eval(state_out)
-
-            # Garbage collect unused values to simplify kernel about to be run
-            del L, valid, params
-
-            # Launch the Monte Carlo sampling process in forward mode
-            δL, valid_2, state_out_2 = self.sample(
-                mode=dr.ADMode.Forward,
-                scene=scene,
-                sampler=sampler,
-                ray=ray,
-                depth=mi.UInt32(0),
-                δL=None,
-                state_in=state_out,
-                reparam=reparam,
-                active=mi.Bool(True)
-            )
-
-            # Prepare an ImageBlock as specified by the film
-            block = film.create_block()
-
-            # Only use the coalescing feature when rendering enough samples
-            block.set_coalesce(block.coalesce() and spp >= 4)
-
-            # Accumulate into the image block
-            if mi.has_flag(sensor.film().flags(), mi.FilmFlags.Special):
-                aovs = sensor.film().prepare_sample(δL * weight, ray.wavelengths,
-                                                    block.channel_count(),
-                                                    alpha=dr.select(valid_2, mi.Float(1), mi.Float(0)))
-                block.put(pos, aovs)
-                del aovs
-            else:
-                block.put(
-                    pos=pos,
-                    wavelengths=ray.wavelengths,
-                    value=δL * weight,
-                    alpha=dr.select(valid_2, mi.Float(1), mi.Float(0))
-                )
-
-            # Perform the weight division and return an image tensor
-            film.put_block(block)
->>>>>>> 60a89fb4
 
                 block = film.create_block()
                 # Only use the coalescing feature when rendering enough samples
@@ -268,19 +184,7 @@
                 film.put_block(block)
                 result_img = film.develop()
 
-<<<<<<< HEAD
                 dr.forward_to(result_img)
-=======
-            # Potentially add the derivative of the reparameterized samples
-            if sample_pos_deriv is not None:
-                with dr.resume_grad():
-                    # film.prepare(aovs)
-                    film.prepare(self.aovs())
-                    film.put_block(sample_pos_deriv)
-                    reparam_result = film.develop()
-                    dr.forward_to(reparam_result)
-                    result_grad += dr.grad(reparam_result)
->>>>>>> 60a89fb4
 
         return dr.grad(result_img)
 
@@ -779,13 +683,21 @@
                     sample_pos_deriv.set_coalesce(sample_pos_deriv.coalesce() and spp >= 4)
 
                     # Deposit samples with gradient tracking for 'pos'.
-                    sample_pos_deriv.put(
-                        pos=pos,
-                        wavelengths=ray.wavelengths,
-                        value=L * weight * det,
-                        weight=det,
-                        alpha=dr.select(valid, mi.Float(1), mi.Float(0))
-                    )
+                    if (dr.all(mi.has_flag(sensor.film().flags(), mi.FilmFlags.Special))):
+                         aovs = sensor.film().prepare_sample(L * weight * det, ray.wavelengths,
+                                                            sample_pos_deriv.channel_count(),
+                                                            weight=det,
+                                                            alpha=dr.select(valid, mi.Float(1), mi.Float(0)))
+                         sample_pos_deriv.put(pos, aovs)
+                         del aovs
+                     else:
+                         sample_pos_deriv.put(
+                             pos=pos,
+                             wavelengths=ray.wavelengths,
+                             value=L * weight * det,
+                             weight=det,
+                             alpha=dr.select(valid, mi.Float(1), mi.Float(0))
+                         )
 
                     # Compute the derivative of the reparameterized image ..
                     tensor = sample_pos_deriv.tensor()
@@ -829,12 +741,19 @@
             block.set_coalesce(block.coalesce() and spp >= 4)
 
             # Accumulate into the image block
-            block.put(
-                pos=pos,
-                wavelengths=ray.wavelengths,
-                value=δL * weight,
-                alpha=dr.select(valid_2, mi.Float(1), mi.Float(0))
-            )
+            if (dr.all(mi.has_flag(sensor.film().flags(), mi.FilmFlags.Special))):
+                 aovs = sensor.film().prepare_sample(δL * weight, ray.wavelengths,
+                                                    block.channel_count(),
+                                                    alpha=dr.select(valid_2, mi.Float(1), mi.Float(0)))
+                 block.put(pos, aovs)
+                 del aovs
+             else:
+                 block.put(
+                     pos=pos,
+                     wavelengths=ray.wavelengths,
+                     value=δL * weight,
+                     alpha=dr.select(valid_2, mi.Float(1), mi.Float(0))
+                 )
 
             # Perform the weight division and return an image tensor
             film.put_block(block)
@@ -972,13 +891,21 @@
                 #   Σ (fi Li det)
                 #  ---------------
                 #   Σ (fi det)
-                block.put(
-                    pos=pos,
-                    wavelengths=ray.wavelengths,
-                    value=L * weight * det,
-                    weight=det,
-                    alpha=dr.select(valid, mi.Float(1), mi.Float(0))
-                )
+                if (dr.all(mi.has_flag(sensor.film().flags(), mi.FilmFlags.Special))):
+                     aovs = sensor.film().prepare_sample(L * weight * det, ray.wavelengths,
+                                                        block.channel_count(),
+                                                        weight=det,
+                                                        alpha=dr.select(valid, mi.Float(1), mi.Float(0)))
+                     block.put(pos, aovs)
+                     del aovs
+                 else:
+                     block.put(
+                         pos=pos,
+                         wavelengths=ray.wavelengths,
+                         value=L * weight * det,
+                         weight=det,
+                         alpha=dr.select(valid, mi.Float(1), mi.Float(0))
+                     )
 
                 sensor.film().put_block(block)
 
